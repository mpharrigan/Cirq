# Copyright 2019 The Cirq Developers
#
# Licensed under the Apache License, Version 2.0 (the "License");
# you may not use this file except in compliance with the License.
# You may obtain a copy of the License at
#
#     https://www.apache.org/licenses/LICENSE-2.0
#
# Unless required by applicable law or agreed to in writing, software
# distributed under the License is distributed on an "AS IS" BASIS,
# WITHOUT WARRANTIES OR CONDITIONS OF ANY KIND, either express or implied.
# See the License for the specific language governing permissions and
# limitations under the License.
import multiprocessing
import time
import timeit
from typing import Sequence, Dict, Any, cast, Optional
import itertools
import math

import numpy as np
import pytest
import pandas as pd

import cirq
from cirq.experiments.fidelity_estimation import (
    SQRT_ISWAP,
    sample_2q_xeb_circuits,
    simulate_2q_xeb_circuits,
    benchmark_2q_xeb_fidelities,
    parameterize_phased_fsim_circuit,
    characterize_phased_fsim_parameters_with_xeb,
    SqrtISwapXEBOptions,
)
import cirq.experiments.random_quantum_circuit_generation as rqcg


def sample_noisy_bitstrings(
    circuit: cirq.Circuit, qubit_order: Sequence[cirq.Qid], depolarization: float, repetitions: int
) -> np.ndarray:
    assert 0 <= depolarization <= 1
    dim = np.product(circuit.qid_shape())
    n_incoherent = int(depolarization * repetitions)
    n_coherent = repetitions - n_incoherent
    incoherent_samples = np.random.randint(dim, size=n_incoherent)
    circuit_with_measurements = cirq.Circuit(circuit, cirq.measure(*qubit_order, key='m'))
    r = cirq.sample(circuit_with_measurements, repetitions=n_coherent)
    coherent_samples = r.data['m'].to_numpy()
    return np.concatenate((coherent_samples, incoherent_samples))


def make_random_quantum_circuit(qubits: Sequence[cirq.Qid], depth: int) -> cirq.Circuit:
    SQ_GATES = [cirq.X ** 0.5, cirq.Y ** 0.5, cirq.T]
    circuit = cirq.Circuit()
    cz_start = 0
    for q in qubits:
        circuit.append(cirq.H(q))
    for _ in range(depth):
        for q in qubits:
            random_gate = SQ_GATES[np.random.randint(len(SQ_GATES))]
            circuit.append(random_gate(q))
        for q0, q1 in zip(
            itertools.islice(qubits, cz_start, None, 2),
            itertools.islice(qubits, cz_start + 1, None, 2),
        ):
            circuit.append(cirq.CNOT(q0, q1))
        cz_start = 1 - cz_start
    for q in qubits:
        circuit.append(cirq.H(q))
    return circuit


@pytest.mark.parametrize(
    'depolarization, estimator',
    itertools.product(
        (0.0, 0.2, 0.7, 1.0),
        (
            cirq.hog_score_xeb_fidelity_from_probabilities,
            cirq.linear_xeb_fidelity_from_probabilities,
            cirq.log_xeb_fidelity_from_probabilities,
        ),
    ),
)
def test_xeb_fidelity(depolarization, estimator):
    prng_state = np.random.get_state()
    np.random.seed(0)

    fs = []
    for _ in range(10):
        qubits = cirq.LineQubit.range(5)
        circuit = make_random_quantum_circuit(qubits, depth=12)
        bitstrings = sample_noisy_bitstrings(circuit, qubits, depolarization, repetitions=5000)

        f = cirq.xeb_fidelity(circuit, bitstrings, qubits, estimator=estimator)
        amplitudes = cirq.final_state_vector(circuit)
        f2 = cirq.xeb_fidelity(
            circuit, bitstrings, qubits, amplitudes=amplitudes, estimator=estimator
        )
        assert np.abs(f - f2) < 1e-6

        fs.append(f)

    estimated_fidelity = np.mean(fs)
    expected_fidelity = 1 - depolarization
    assert np.isclose(estimated_fidelity, expected_fidelity, atol=0.04)

    np.random.set_state(prng_state)


def test_linear_and_log_xeb_fidelity():
    prng_state = np.random.get_state()
    np.random.seed(0)

    depolarization = 0.5

    fs_log = []
    fs_lin = []
    for _ in range(10):
        qubits = cirq.LineQubit.range(5)
        circuit = make_random_quantum_circuit(qubits, depth=12)
        bitstrings = sample_noisy_bitstrings(
            circuit, qubits, depolarization=depolarization, repetitions=5000
        )

        f_log = cirq.log_xeb_fidelity(circuit, bitstrings, qubits)
        f_lin = cirq.linear_xeb_fidelity(circuit, bitstrings, qubits)

        fs_log.append(f_log)
        fs_lin.append(f_lin)

    assert np.isclose(np.mean(fs_log), 1 - depolarization, atol=0.01)
    assert np.isclose(np.mean(fs_lin), 1 - depolarization, atol=0.09)

    np.random.set_state(prng_state)


def test_xeb_fidelity_invalid_qubits():
    q0, q1, q2 = cirq.LineQubit.range(3)
    circuit = cirq.Circuit(cirq.H(q0), cirq.CNOT(q0, q1))
    bitstrings = sample_noisy_bitstrings(circuit, (q0, q1, q2), 0.9, 10)
    with pytest.raises(ValueError):
        cirq.xeb_fidelity(circuit, bitstrings, (q0, q2))


def test_xeb_fidelity_invalid_bitstrings():
    q0, q1 = cirq.LineQubit.range(2)
    circuit = cirq.Circuit(cirq.H(q0), cirq.CNOT(q0, q1))
    bitstrings = [0, 1, 2, 3, 4]
    with pytest.raises(ValueError):
        cirq.xeb_fidelity(circuit, bitstrings, (q0, q1))


def test_xeb_fidelity_tuple_input():
    q0, q1 = cirq.LineQubit.range(2)
    circuit = cirq.Circuit(cirq.H(q0), cirq.CNOT(q0, q1))
    bitstrings = [0, 1, 2]
    f1 = cirq.xeb_fidelity(circuit, bitstrings, (q0, q1))
    f2 = cirq.xeb_fidelity(circuit, tuple(bitstrings), (q0, q1))
    assert f1 == f2


def test_least_squares_xeb_fidelity_from_expectations():
    prng_state = np.random.get_state()
    np.random.seed(0)

    depolarization = 0.5

    n_qubits = 5
    dim = 2 ** n_qubits
    n_circuits = 10
    qubits = cirq.LineQubit.range(n_qubits)

    measured_expectations_lin = []
    exact_expectations_lin = []
    measured_expectations_log = []
    exact_expectations_log = []
    uniform_expectations_log = []
    for _ in range(n_circuits):
        circuit = make_random_quantum_circuit(qubits, depth=12)
        bitstrings = sample_noisy_bitstrings(
            circuit, qubits, depolarization=depolarization, repetitions=5000
        )
        amplitudes = cirq.final_state_vector(circuit)
        probabilities = np.abs(amplitudes) ** 2

        measured_expectations_lin.append(dim * np.mean(probabilities[bitstrings]))
        exact_expectations_lin.append(dim * np.sum(probabilities ** 2))

        measured_expectations_log.append(np.mean(np.log(dim * probabilities[bitstrings])))
        exact_expectations_log.append(np.sum(probabilities * np.log(dim * probabilities)))
        uniform_expectations_log.append(np.mean(np.log(dim * probabilities)))

    f_lin, r_lin = cirq.experiments.least_squares_xeb_fidelity_from_expectations(
        measured_expectations_lin, exact_expectations_lin, [1.0] * n_circuits
    )
    f_log, r_log = cirq.experiments.least_squares_xeb_fidelity_from_expectations(
        measured_expectations_log, exact_expectations_log, uniform_expectations_log
    )

    assert np.isclose(f_lin, 1 - depolarization, atol=0.01)
    assert np.isclose(f_log, 1 - depolarization, atol=0.01)
    np.testing.assert_allclose(np.sum(np.array(r_lin) ** 2), 0.0, atol=1e-2)
    np.testing.assert_allclose(np.sum(np.array(r_log) ** 2), 0.0, atol=1e-2)

    np.random.set_state(prng_state)


def test_least_squares_xeb_fidelity_from_expectations_bad_length():
    with pytest.raises(ValueError) as exception_info:
        _ = cirq.experiments.least_squares_xeb_fidelity_from_expectations([1.0], [1.0], [1.0, 2.0])
    assert '1, 1, and 2' in str(exception_info.value)


def test_least_squares_xeb_fidelity_from_probabilities():
    prng_state = np.random.get_state()
    np.random.seed(0)

    depolarization = 0.5

    n_qubits = 5
    dim = 2 ** n_qubits
    n_circuits = 10
    qubits = cirq.LineQubit.range(n_qubits)

    all_probabilities = []
    observed_probabilities = []
    for _ in range(n_circuits):
        circuit = make_random_quantum_circuit(qubits, depth=12)
        bitstrings = sample_noisy_bitstrings(
            circuit, qubits, depolarization=depolarization, repetitions=5000
        )
        amplitudes = cirq.final_state_vector(circuit)
        probabilities = np.abs(amplitudes) ** 2

        all_probabilities.append(probabilities)
        observed_probabilities.append(probabilities[bitstrings])

    f_lin, r_lin = cirq.least_squares_xeb_fidelity_from_probabilities(
        dim, observed_probabilities, all_probabilities, None, True
    )
    f_log_np, r_log_np = cirq.least_squares_xeb_fidelity_from_probabilities(
        dim, observed_probabilities, all_probabilities, np.log, True
    )
    f_log_math, r_log_math = cirq.least_squares_xeb_fidelity_from_probabilities(
        dim, observed_probabilities, all_probabilities, math.log, False
    )

    assert np.isclose(f_lin, 1 - depolarization, atol=0.01)
    assert np.isclose(f_log_np, 1 - depolarization, atol=0.01)
    assert np.isclose(f_log_math, 1 - depolarization, atol=0.01)
    np.testing.assert_allclose(np.sum(np.array(r_lin) ** 2), 0.0, atol=1e-2)
    np.testing.assert_allclose(np.sum(np.array(r_log_np) ** 2), 0.0, atol=1e-2)
    np.testing.assert_allclose(np.sum(np.array(r_log_math) ** 2), 0.0, atol=1e-2)

    np.random.set_state(prng_state)


def test_sample_2q_xeb_circuits():
    q0, q1 = cirq.LineQubit.range(2)
    circuits = [
        rqcg.random_rotations_between_two_qubit_circuit(
            q0,
            q1,
            depth=20,
            two_qubit_op_factory=lambda a, b, _: SQRT_ISWAP(a, b),
        )
        for _ in range(2)
    ]
    cycle_depths = np.arange(3, 20, 6)

    df = sample_2q_xeb_circuits(
        sampler=cirq.Simulator(),
        circuits=circuits,
        cycle_depths=cycle_depths,
    )
    assert len(df) == len(cycle_depths) * len(circuits)
    for (circuit_i, cycle_depth), row in df.iterrows():
        assert 0 <= circuit_i < len(circuits)
        assert cycle_depth in cycle_depths
        assert len(row['sampled_probs']) == 4
        assert np.isclose(np.sum(row['sampled_probs']), 1)


def test_sample_2q_xeb_circuits_error():
    qubits = cirq.LineQubit.range(3)
    circuits = [cirq.testing.random_circuit(qubits, n_moments=5, op_density=0.8, random_state=52)]
    cycle_depths = np.arange(3, 50, 9)
    with pytest.raises(ValueError):  # three qubit circuits
        _ = sample_2q_xeb_circuits(
            sampler=cirq.Simulator(),
            circuits=circuits,
            cycle_depths=cycle_depths,
        )


def test_sample_2q_xeb_circuits_no_progress(capsys):
    qubits = cirq.LineQubit.range(2)
    circuits = [cirq.testing.random_circuit(qubits, n_moments=7, op_density=0.8, random_state=52)]
    cycle_depths = np.arange(3, 4)
    _ = sample_2q_xeb_circuits(
        sampler=cirq.Simulator(),
        circuits=circuits,
        cycle_depths=cycle_depths,
        progress_bar=None,
    )
    captured = capsys.readouterr()
    assert captured.out == ''
    assert captured.err == ''


def test_simulate_2q_xeb_circuits():
    q0, q1 = cirq.LineQubit.range(2)
    circuits = [
        rqcg.random_rotations_between_two_qubit_circuit(
            q0,
            q1,
            depth=50,
            two_qubit_op_factory=lambda a, b, _: SQRT_ISWAP(a, b),
        )
        for _ in range(2)
    ]
    cycle_depths = np.arange(3, 50, 9)

    df = simulate_2q_xeb_circuits(
        circuits=circuits,
        cycle_depths=cycle_depths,
    )
    assert len(df) == len(cycle_depths) * len(circuits)
    for (circuit_i, cycle_depth), row in df.iterrows():
        assert 0 <= circuit_i < len(circuits)
        assert cycle_depth in cycle_depths
        assert len(row['pure_probs']) == 4
        assert np.isclose(np.sum(row['pure_probs']), 1)

    with multiprocessing.Pool() as pool:
        df2 = simulate_2q_xeb_circuits(circuits, cycle_depths, pool=pool)

    pd.testing.assert_frame_equal(df, df2)


def test_simulate_2q_xeb_fidelities():
    q0, q1 = cirq.LineQubit.range(2)
    circuits = [
        rqcg.random_rotations_between_two_qubit_circuit(
            q0, q1, depth=50, two_qubit_op_factory=lambda a, b, _: SQRT_ISWAP(a, b), seed=52
        )
        for _ in range(2)
    ]
    cycle_depths = np.arange(3, 50, 9)

    sampled_df = sample_2q_xeb_circuits(
        sampler=cirq.Simulator(seed=53), circuits=circuits, cycle_depths=cycle_depths
    )
    fid_df = benchmark_2q_xeb_fidelities(sampled_df, circuits, cycle_depths)
    assert len(fid_df) == len(cycle_depths)
    for _, row in fid_df.iterrows():
        assert row['cycle_depth'] in cycle_depths
        assert row['fidelity'] > 0.98


<<<<<<< HEAD
def _ref_simulate_2q_xeb_circuit(task: Dict[str, Any]):
    """Helper function for simulating a given (circuit, cycle_depth)."""
    circuit_i = task['circuit_i']
    cycle_depth = task['cycle_depth']
    circuit = task['circuit']
    param_resolver = task['param_resolver']

    circuit_depth = cycle_depth * 2 + 1
    assert circuit_depth <= len(circuit)
    tcircuit = circuit[:circuit_depth]
    tcircuit = cirq.resolve_parameters_once(tcircuit, param_resolver=param_resolver)

    pure_sim = cirq.Simulator()
    psi = cast(cirq.StateVectorTrialResult, pure_sim.simulate(tcircuit))
    psi = psi.final_state_vector
    pure_probs = np.abs(psi) ** 2

    return {
        'circuit_i': circuit_i,
        'cycle_depth': cycle_depth,
        'pure_probs': pure_probs,
    }


def ref_simulate_2q_xeb_circuits(
    circuits: Sequence['cirq.Circuit'],
    cycle_depths: Sequence[int],
    param_resolver: 'cirq.ParamResolverOrSimilarType' = None,
    pool: Optional['multiprocessing.pool.Pool'] = None,
):
    """Reference implementation for `simulate_2q_xeb_circuits` that
    does each circuit independently instead of using intermediate states.

    You can also try editing the helper function to use QSimSimulator() for
    benchmarking. This simulator does not support intermediate states, so
    you can't use it with the new functionality.
    https://github.com/quantumlib/qsim/issues/101
    """
    tasks = []
    for cycle_depth in cycle_depths:
        for circuit_i, circuit in enumerate(circuits):
            tasks += [
                {
                    'circuit_i': circuit_i,
                    'cycle_depth': cycle_depth,
                    'circuit': circuit,
                    'param_resolver': param_resolver,
                }
            ]

    if pool is not None:
        records = pool.map(_ref_simulate_2q_xeb_circuit, tasks, chunksize=4)
    else:
        records = [_ref_simulate_2q_xeb_circuit(record) for record in tasks]

    return pd.DataFrame(records).set_index(['circuit_i', 'cycle_depth']).sort_index()


def test_incremental_simulate():
=======
def test_parameterize_phased_fsim_circuit():
    q0, q1 = cirq.LineQubit.range(2)
    circuit = rqcg.random_rotations_between_two_qubit_circuit(
        q0, q1, depth=3, two_qubit_op_factory=lambda a, b, _: SQRT_ISWAP(a, b), seed=52
    )

    p_circuit = parameterize_phased_fsim_circuit(circuit, SqrtISwapXEBOptions())
    cirq.testing.assert_has_diagram(
        p_circuit,
        """\
0                                    1
│                                    │
Y^0.5                                X^0.5
│                                    │
PhFSim(theta, zeta, chi, gamma, phi)─PhFSim(theta, zeta, chi, gamma, phi)
│                                    │
PhX(0.25)^0.5                        Y^0.5
│                                    │
PhFSim(theta, zeta, chi, gamma, phi)─PhFSim(theta, zeta, chi, gamma, phi)
│                                    │
Y^0.5                                X^0.5
│                                    │
PhFSim(theta, zeta, chi, gamma, phi)─PhFSim(theta, zeta, chi, gamma, phi)
│                                    │
X^0.5                                PhX(0.25)^0.5
│                                    │
    """,
        transpose=True,
    )


def test_get_initial_simplex():
    options = SqrtISwapXEBOptions()
    simplex, names = options.get_initial_simplex_and_names()
    assert names == ['theta', 'zeta', 'chi', 'gamma', 'phi']
    assert len(simplex) == len(names) + 1
    assert simplex.shape[1] == len(names)


def test_characterize_phased_fsim_parameters_with_xeb():
>>>>>>> c1277622
    q0, q1 = cirq.LineQubit.range(2)
    circuits = [
        rqcg.random_rotations_between_two_qubit_circuit(
            q0,
            q1,
<<<<<<< HEAD
            depth=100,
            two_qubit_op_factory=lambda a, b, _: SQRT_ISWAP(a, b),
        )
        for _ in range(20)
    ]
    cycle_depths = np.arange(3, 100, 9)
    pool = multiprocessing.Pool()

    start = time.perf_counter()
    df_ref = ref_simulate_2q_xeb_circuits(
        circuits=circuits,
        cycle_depths=cycle_depths,
        pool=pool,
    )
    end1 = time.perf_counter()

    df = simulate_2q_xeb_circuits(circuits=circuits, cycle_depths=cycle_depths, pool=pool)
    end2 = time.perf_counter()
    print()
    print("new:", end2 - end1, "old:", end1 - start)
    print()

    pd.testing.assert_frame_equal(df_ref, df)

    # Use below for approximate equality, if e.g. you're using qsim:
    # assert len(df_ref) == len(df)
    # assert df_ref.columns == df.columns
    # for (i1, row1), (i2, row2) in zip(df_ref.iterrows(), df.iterrows()):
    #     assert i1 == i2
    #     np.testing.assert_allclose(row1['pure_probs'], row2['pure_probs'], atol=5e-5)
=======
            depth=20,
            two_qubit_op_factory=lambda a, b, _: SQRT_ISWAP(a, b),
        )
        for _ in range(2)
    ]
    cycle_depths = np.arange(3, 20, 6)
    sampled_df = sample_2q_xeb_circuits(
        sampler=cirq.Simulator(seed=52),
        circuits=circuits,
        cycle_depths=cycle_depths,
        progress_bar=None,
    )
    # only optimize theta so it goes faster.
    options = SqrtISwapXEBOptions(
        parameterize_theta=True,
        parameterize_gamma=False,
        parameterize_chi=False,
        parameterize_zeta=False,
        parameterize_phi=False,
    )
    p_circuits = [parameterize_phased_fsim_circuit(circuit, options) for circuit in circuits]
    result = characterize_phased_fsim_parameters_with_xeb(
        sampled_df=sampled_df,
        parameterized_circuits=p_circuits,
        cycle_depths=cycle_depths,
        phased_fsim_options=options,
        # speed up with looser tolerances:
        fatol=1e-2,
        xatol=1e-2,
        pool=multiprocessing.Pool(),
    )
    print()
    print(result)
    print()
    assert np.abs(result.x[0] + np.pi / 4) < 0.1
    assert np.abs(result.fun) < 0.1  # noiseless simulator
>>>>>>> c1277622
<|MERGE_RESOLUTION|>--- conflicted
+++ resolved
@@ -358,7 +358,89 @@
         assert row['fidelity'] > 0.98
 
 
-<<<<<<< HEAD
+def test_parameterize_phased_fsim_circuit():
+    q0, q1 = cirq.LineQubit.range(2)
+    circuit = rqcg.random_rotations_between_two_qubit_circuit(
+        q0, q1, depth=3, two_qubit_op_factory=lambda a, b, _: SQRT_ISWAP(a, b), seed=52
+    )
+
+    p_circuit = parameterize_phased_fsim_circuit(circuit, SqrtISwapXEBOptions())
+    cirq.testing.assert_has_diagram(
+        p_circuit,
+        """\
+0                                    1
+│                                    │
+Y^0.5                                X^0.5
+│                                    │
+PhFSim(theta, zeta, chi, gamma, phi)─PhFSim(theta, zeta, chi, gamma, phi)
+│                                    │
+PhX(0.25)^0.5                        Y^0.5
+│                                    │
+PhFSim(theta, zeta, chi, gamma, phi)─PhFSim(theta, zeta, chi, gamma, phi)
+│                                    │
+Y^0.5                                X^0.5
+│                                    │
+PhFSim(theta, zeta, chi, gamma, phi)─PhFSim(theta, zeta, chi, gamma, phi)
+│                                    │
+X^0.5                                PhX(0.25)^0.5
+│                                    │
+    """,
+        transpose=True,
+    )
+
+
+def test_get_initial_simplex():
+    options = SqrtISwapXEBOptions()
+    simplex, names = options.get_initial_simplex_and_names()
+    assert names == ['theta', 'zeta', 'chi', 'gamma', 'phi']
+    assert len(simplex) == len(names) + 1
+    assert simplex.shape[1] == len(names)
+
+
+def test_characterize_phased_fsim_parameters_with_xeb():
+    q0, q1 = cirq.LineQubit.range(2)
+    circuits = [
+        rqcg.random_rotations_between_two_qubit_circuit(
+            q0,
+            q1,
+            depth=20,
+            two_qubit_op_factory=lambda a, b, _: SQRT_ISWAP(a, b),
+        )
+        for _ in range(2)
+    ]
+    cycle_depths = np.arange(3, 20, 6)
+    sampled_df = sample_2q_xeb_circuits(
+        sampler=cirq.Simulator(seed=52),
+        circuits=circuits,
+        cycle_depths=cycle_depths,
+        progress_bar=None,
+    )
+    # only optimize theta so it goes faster.
+    options = SqrtISwapXEBOptions(
+        parameterize_theta=True,
+        parameterize_gamma=False,
+        parameterize_chi=False,
+        parameterize_zeta=False,
+        parameterize_phi=False,
+    )
+    p_circuits = [parameterize_phased_fsim_circuit(circuit, options) for circuit in circuits]
+    result = characterize_phased_fsim_parameters_with_xeb(
+        sampled_df=sampled_df,
+        parameterized_circuits=p_circuits,
+        cycle_depths=cycle_depths,
+        phased_fsim_options=options,
+        # speed up with looser tolerances:
+        fatol=1e-2,
+        xatol=1e-2,
+        pool=multiprocessing.Pool(),
+    )
+    print()
+    print(result)
+    print()
+    assert np.abs(result.x[0] + np.pi / 4) < 0.1
+    assert np.abs(result.fun) < 0.1  # noiseless simulator
+
+
 def _ref_simulate_2q_xeb_circuit(task: Dict[str, Any]):
     """Helper function for simulating a given (circuit, cycle_depth)."""
     circuit_i = task['circuit_i']
@@ -418,54 +500,11 @@
 
 
 def test_incremental_simulate():
-=======
-def test_parameterize_phased_fsim_circuit():
-    q0, q1 = cirq.LineQubit.range(2)
-    circuit = rqcg.random_rotations_between_two_qubit_circuit(
-        q0, q1, depth=3, two_qubit_op_factory=lambda a, b, _: SQRT_ISWAP(a, b), seed=52
-    )
-
-    p_circuit = parameterize_phased_fsim_circuit(circuit, SqrtISwapXEBOptions())
-    cirq.testing.assert_has_diagram(
-        p_circuit,
-        """\
-0                                    1
-│                                    │
-Y^0.5                                X^0.5
-│                                    │
-PhFSim(theta, zeta, chi, gamma, phi)─PhFSim(theta, zeta, chi, gamma, phi)
-│                                    │
-PhX(0.25)^0.5                        Y^0.5
-│                                    │
-PhFSim(theta, zeta, chi, gamma, phi)─PhFSim(theta, zeta, chi, gamma, phi)
-│                                    │
-Y^0.5                                X^0.5
-│                                    │
-PhFSim(theta, zeta, chi, gamma, phi)─PhFSim(theta, zeta, chi, gamma, phi)
-│                                    │
-X^0.5                                PhX(0.25)^0.5
-│                                    │
-    """,
-        transpose=True,
-    )
-
-
-def test_get_initial_simplex():
-    options = SqrtISwapXEBOptions()
-    simplex, names = options.get_initial_simplex_and_names()
-    assert names == ['theta', 'zeta', 'chi', 'gamma', 'phi']
-    assert len(simplex) == len(names) + 1
-    assert simplex.shape[1] == len(names)
-
-
-def test_characterize_phased_fsim_parameters_with_xeb():
->>>>>>> c1277622
     q0, q1 = cirq.LineQubit.range(2)
     circuits = [
         rqcg.random_rotations_between_two_qubit_circuit(
             q0,
             q1,
-<<<<<<< HEAD
             depth=100,
             two_qubit_op_factory=lambda a, b, _: SQRT_ISWAP(a, b),
         )
@@ -495,42 +534,4 @@
     # assert df_ref.columns == df.columns
     # for (i1, row1), (i2, row2) in zip(df_ref.iterrows(), df.iterrows()):
     #     assert i1 == i2
-    #     np.testing.assert_allclose(row1['pure_probs'], row2['pure_probs'], atol=5e-5)
-=======
-            depth=20,
-            two_qubit_op_factory=lambda a, b, _: SQRT_ISWAP(a, b),
-        )
-        for _ in range(2)
-    ]
-    cycle_depths = np.arange(3, 20, 6)
-    sampled_df = sample_2q_xeb_circuits(
-        sampler=cirq.Simulator(seed=52),
-        circuits=circuits,
-        cycle_depths=cycle_depths,
-        progress_bar=None,
-    )
-    # only optimize theta so it goes faster.
-    options = SqrtISwapXEBOptions(
-        parameterize_theta=True,
-        parameterize_gamma=False,
-        parameterize_chi=False,
-        parameterize_zeta=False,
-        parameterize_phi=False,
-    )
-    p_circuits = [parameterize_phased_fsim_circuit(circuit, options) for circuit in circuits]
-    result = characterize_phased_fsim_parameters_with_xeb(
-        sampled_df=sampled_df,
-        parameterized_circuits=p_circuits,
-        cycle_depths=cycle_depths,
-        phased_fsim_options=options,
-        # speed up with looser tolerances:
-        fatol=1e-2,
-        xatol=1e-2,
-        pool=multiprocessing.Pool(),
-    )
-    print()
-    print(result)
-    print()
-    assert np.abs(result.x[0] + np.pi / 4) < 0.1
-    assert np.abs(result.fun) < 0.1  # noiseless simulator
->>>>>>> c1277622
+    #     np.testing.assert_allclose(row1['pure_probs'], row2['pure_probs'], atol=5e-5)