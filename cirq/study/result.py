--- conflicted
+++ resolved
@@ -268,11 +268,7 @@
             '{' + ', '.join([item_repr(e) for e in self.measurements.items()]) + '}'
         )
 
-<<<<<<< HEAD
-        return f'cirq.Result(params={self.params!r}, ' f'measurements={measurement_dict_repr})'
-=======
         return f'cirq.Result(params={self.params!r}, measurements={measurement_dict_repr})'
->>>>>>> 9d7ba9c0
 
     def _repr_pretty_(self, p: Any, cycle: bool) -> None:
         """Output to show in ipython and Jupyter notebooks."""
@@ -373,7 +369,6 @@
 
 
 def _unpack_digits(
-<<<<<<< HEAD
     packed_digits: str, binary: bool, dtype: Union[None, str], shape: Union[None, Sequence[int]]
 ) -> np.ndarray:
     """The opposite of `_pack_digits`.
@@ -390,10 +385,6 @@
             array. Otherwise, shape information is contained within the hex
             string.
     """
-=======
-    packed_digits: str, binary: bool, dtype: str, shape: Sequence[int]
-) -> np.ndarray:
->>>>>>> 9d7ba9c0
     if binary:
         dtype = cast(str, dtype)
         shape = cast(Sequence[int], shape)
